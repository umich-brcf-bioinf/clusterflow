--- conflicted
+++ resolved
@@ -45,23 +45,6 @@
 }
 # --mem. Return the required memory allocation.
 if($required_mem){
-<<<<<<< HEAD
-	my ($runfn, $cores, @parameters) = @ARGV;
-	my ($starting_files, $config) = CF::Helpers::parse_runfile_prerun($runfn);
-	my $minmem=32000111000;
-	
-	# estimate memory based on genome size
-	if (exists($$config{"star_path"})) {
-		my $star_path = $$config{"star_path"}."SA";
-		if (-e $star_path){
-			$minmem = int(1.5* -s $star_path);
-			$minmem = 16000111000 if $minmem < 16000111000;
-		}	
-	}
-	my $maxmem=int($minmem*1.8);	
-	print CF::Helpers::allocate_memory($required_mem, $minmem, $maxmem);
-	exit;
-=======
     if(!$run_fn){
         print '10G';
         exit;
@@ -88,7 +71,6 @@
     	print $h_vmem.CF::Helpers::allocate_memory($required_mem, $minmem, $maxmem);
     	exit;
     }
->>>>>>> bf55b8c7
 }
 # --modules. Return csv names of any modules which should be loaded.
 if($required_modules){
