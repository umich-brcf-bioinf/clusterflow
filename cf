#!/usr/bin/env perl
use warnings;
use strict;
use Getopt::Long;
use POSIX qw(strftime);
use FindBin qw($Bin);
use lib "$FindBin::Bin/source";
use CF::Constants;
use CF::Helpers;
use CF::Headnodehelpers;

no warnings qw(once);

##########################################################################
# Copyright 2014, Philip Ewels (phil.ewels@scilifelab.se)                #
#                                                                        #
# This file is part of Cluster Flow.                                     #
#                                                                        #
# Cluster Flow is free software: you can redistribute it and/or modify   #
# it under the terms of the GNU General Public License as published by   #
# the Free Software Foundation, either version 3 of the License, or      #
# (at your option) any later version.                                    #
#                                                                        #
# Cluster Flow is distributed in the hope that it will be useful,        #
# but WITHOUT ANY WARRANTY; without even the implied warranty of         #
# MERCHANTABILITY or FITNESS FOR A PARTICULAR PURPOSE.  See the          #
# GNU General Public License for more details.                           #
#                                                                        #
# You should have received a copy of the GNU General Public License      #
# along with Cluster Flow.  If not, see <http://www.gnu.org/licenses/>.  #
##########################################################################

my $CF_VERSION = $CF::Constants::CF_VERSION;
my $homedir = $ENV{"HOME"};
my %config = %CF::Constants::config;
my @pipeline_folders = ('./', "$homedir/clusterflow/pipelines/", "$Bin/pipelines/");
my @module_folders = ('./', "$homedir/clusterflow/modules/", "$Bin/modules/");
my $pipeline;

# Get command line parameters
# These are fetched from the config, but can be overwritten on the cl
my $SPLIT_FILES = $CF::Constants::SPLIT_FILES;
my $MAX_RUNS = $CF::Constants::MAX_RUNS;
my $MERGE_REGEX = $CF::Constants::MERGE_REGEX;
my $CLUSTER_ENVIRONMENT = $CF::Constants::CLUSTER_ENVIRONMENT;
my $PRIORITY = $CF::Constants::PRIORITY;
my $TOTAL_CORES = $CF::Constants::TOTAL_CORES;
my $TOTAL_MEM = $CF::Constants::TOTAL_MEM;
my $EMAIL = $CF::Constants::EMAIL;
# These are only set on the cl
my $GENOME;
my $cl_reference;
my $cl_paired_end;
my $cl_single_end;
my $cl_no_fn_check;
my $file_list;
my $cl_runfile_prefix = "";
my $cl_params = '';
my $cl_notifications;
my $cl_list_pipelines;
my $cl_list_modules;
my $cl_list_genomes;
my $cl_dryrun;
my $cl_qstat;
my $cl_qstatall;
my $cl_qdel;
my $cl_setup;
my $cl_add_genome;
my $cl_version;
my $cl_check_updates;
my $cl_qname;
my $cl_help;

my $config_result = GetOptions(
	"genome=s" => \$GENOME,
    "ref=s" => \$cl_reference,
	"split_files=i" => \$SPLIT_FILES,
	"max_runs=i" => \$MAX_RUNS,
	"merge=s" => \$MERGE_REGEX,
	"paired" => \$cl_paired_end,
	"single" => \$cl_single_end,
	"no_fn_check" => \$cl_no_fn_check,
	"file_list=s" => \$file_list,
    "runfile_prefix=s" => \$cl_runfile_prefix,
	"params=s" => \$cl_params,
	"email=s" => \$EMAIL,
	"priority=i" => \$PRIORITY,
	"cores=i" => \$TOTAL_CORES,
	"mem=s" => \$TOTAL_MEM,
	"environment=s" => \$CLUSTER_ENVIRONMENT,
	"notifications=s"  => \$cl_notifications,
	"pipelines" => \$cl_list_pipelines,
	"modules" => \$cl_list_modules,
	"genomes" => \$cl_list_genomes,
	"dry_run" => \$cl_dryrun,
	"qstat" => \$cl_qstat,
	"qstatall" => \$cl_qstatall,
	"qdel=s" => \$cl_qdel,
	"setup" => \$cl_setup,
	"add_genome" => \$cl_add_genome,
	"version" => \$cl_version,
	"check_updates" => \$cl_check_updates,
	"qname=s" => \$cl_qname,
	"help" => \$cl_help
);

if(!$config_result){
	die "Error! could not parse command line options.. For help, run cf --help\n";
}

# Get the pipeline and file list
$pipeline = shift(@ARGV);
my @files = @ARGV;

# Set up parameters
my $C_PROJECT = $CF::Constants::C_PROJECT;
my $CL_COLOURS = $CF::Constants::CL_COLOURS;
my $CHECK_UPDATES = $CF::Constants::CHECK_UPDATES;
my $AVAILABLE_VERSION = $CF::Constants::AVAILABLE_VERSION;
my $UPDATES_LAST_CHECKED = $CF::Constants::UPDATES_LAST_CHECKED;
my @NOTIFICATIONS = @CF::Constants::NOTIFICATIONS;
my $CUSTOM_JOB_SUBMIT_COMMAND = $CF::Constants::CUSTOM_JOB_SUBMIT_COMMAND;
my $PROJECT_ID = $CF::Constants::PROJECT_ID;
my $JOB_TIMELIMIT = $CF::Constants::JOB_TIMELIMIT;
my $CF_MODULES = $CF::Constants::CF_MODULES;
my %ENV_MODULE_ALIASES = %CF::Constants::ENV_MODULE_ALIASES;
my @LOG_HIGHLIGHT_STRINGS = @CF::Constants::LOG_HIGHLIGHT_STRINGS;
my @LOG_WARNING_STRINGS = @CF::Constants::LOG_WARNING_STRINGS;

# Set up genomes
my %REFERENCES = %CF::Constants::REFERENCES;
if($cl_reference){
    my ($type, $path) = split('=', $cl_reference, 2);
	$REFERENCES{$type}{"command_line"} = $path;
	$GENOME = "command_line";
}

# Holders for tracking job IDs and loaded modules
my %JOB_NUM_IDS;
my %LOADED_MODULES;

if($cl_notifications){
	my @new_nots = split(//, $cl_notifications);
	@NOTIFICATIONS = ();
	foreach my $not (@new_nots){
		push (@NOTIFICATIONS, 'complete') if($not eq 'c');
		push (@NOTIFICATIONS, 'run') if($not eq 'r');
		push (@NOTIFICATIONS, 'success') if($not eq 's');
		push (@NOTIFICATIONS, 'error') if($not eq 'e');
		push (@NOTIFICATIONS, 'abort') if($not eq 'a');
	}
}

# Printing command line options
if($cl_list_pipelines){
	print "".("=" x 32)."\nCluster Flow - available pipelines\n".("=" x 32)."\n";
	print "Installed pipelines:\n";
	foreach my $folder (@pipeline_folders){
		if(-e $folder){
			print "    Directory $folder\n";
			opendir (DIR, $folder) or die $!;
			my @dir_files = sort readdir(DIR);
			while ( my $file = shift @dir_files ) {
				if(substr($file, -7) eq ".config" && substr($file, 0, -7) ne "clusterflow"){
					print "\t- ".substr($file, 0, -7)."\n";
				}
			}
			closedir(DIR);
		} else {
			print "    Directory $folder (not found)\n";
		}
	}
	print "\n";
	exit;
}
if($cl_list_modules){
	print "".("=" x 32)."\nCluster Flow - available modules\n".("=" x 32)."\n";
	print "Available modules:\n";
	foreach my $folder (@module_folders){
		if(-e $folder){
			print "    Directory $folder\n";
			opendir (DIR, $folder) or die $!;
			my @dir_files = sort readdir(DIR);
			while ( my $file = shift @dir_files ) {
				# Remove file extension if it's not .cfmod
				if($file !~ /\.cfmod$/){
					$file =~ s/\.[^.]+$//;
				}
				if($file =~ /\.cfmod$/){
					print "\t- ".substr($file, 0, -6)."\n";
				}
			}
			closedir(DIR);
		} else {
			print "    Directory $folder (not found)\n";
		}
	}
	print "\n";
	exit;
}
if($cl_list_genomes){
	print "".("=" x 32)."\nCluster Flow - available genomes\n".("=" x 32)."\n";
	print CF::Constants::list_clusterflow_genomes();
	exit;
}
if($cl_dryrun){
	print "\n### Cluster Flow is running in Dry Run mode. No cluster jobs will be set off, only printed. Run files will be created. ###\n\n";
	sleep(1);
}
if($cl_qstat){
	if($CLUSTER_ENVIRONMENT =~ /GRIDEngine/i){
		if($CL_COLOURS){
			print CF::Headnodehelpers::parse_qstat(0, 1);
		} else {
			print CF::Headnodehelpers::parse_qstat(0, 0);
		}
	} elsif($CLUSTER_ENVIRONMENT =~ /SLURM/i){
		if($CL_COLOURS){
                print CF::Headnodehelpers::parse_squeue(0, 1);
        } else {
                print CF::Headnodehelpers::parse_squeue(0, 0);
        }
	} elsif($CLUSTER_ENVIRONMENT =~ /local/i){
		if($CL_COLOURS){
                print CF::Headnodehelpers::parse_localjobs(0, 1);
        } else {
                print CF::Headnodehelpers::parse_localjobs(0, 0);
        }
	} else {
		print "Apologies, this function only works for GRIDEngine, SLURM and loca systems.\n";
	}
	exit;
}
if($cl_qstatall){
	unless($CLUSTER_ENVIRONMENT eq 'GRIDEngine'){
		print "Apologies, this function is not yet supported for systems other than GRIDEngine.\n";
		exit;
	}
	if($CL_COLOURS){
		print CF::Headnodehelpers::parse_qstat(1, 1);
	} else {
		print CF::Headnodehelpers::parse_qstat(1, 0);
	}
	exit;
}
if($cl_qdel){
	if($CLUSTER_ENVIRONMENT =~ /GRIDEngine/i){
		print "\nDeleting jobs from pipeline: $cl_qdel\n\n";
		print CF::Headnodehelpers::cf_pipeline_qdel($cl_qdel);
		exit;
	} elsif($CLUSTER_ENVIRONMENT =~ /SLURM/i){
		print "\nDeleting jobs from pipeline: $cl_qdel\n\n";
		print CF::Headnodehelpers::cf_pipeline_scancel($cl_qdel);
		exit;
	} elsif($CLUSTER_ENVIRONMENT =~ /local/i){
		print "\nDeleting jobs from pipeline: $cl_qdel\n\n";
		print CF::Headnodehelpers::cf_pipeline_localkill($cl_qdel);
		exit;
	} else {
		print "Apologies, this function only works for GRIDEngine, SLURM and loca systems.\n";
		exit;
	}
}

if($cl_setup){
	CF::Constants::clusterflow_setup();
	exit;
} else {
	# Warn user if we don't have a home directory config file
	# (probably means no notifications)
	unless(-e "$homedir/clusterflow/clusterflow.config"){
		warn "\nYou don't seem to have a config file set up in your
home directory! It's a good idea to set one up, so that
you can get e-mailed notifications from Cluster Flow.
To create one, run cf --setup\n\n\n";
	}
}
if($cl_add_genome){
	CF::Constants::clusterflow_add_genome();
	exit;
}

if($cl_version){
	print "Cluster Flow v$CF_VERSION\n\n";
	exit;
}

# Check for updates - either by command line or config file
if($cl_check_updates){
	print "\nCurrent Cluster Flow version: v$CF_VERSION\n\n";
	print CF::Headnodehelpers::cf_check_updates($CF_VERSION)."\n";
	exit;
} elsif($CHECK_UPDATES){
	# Work out the check interval in seconds
	my $check_interval = 0;
	$check_interval += $1 * 86400 if ($CHECK_UPDATES =~ /(\d+)d/i);
	$check_interval += $1 * 604800 if ($CHECK_UPDATES =~ /(\d+)w/i);
	$check_interval += $1 * 2628000 if ($CHECK_UPDATES =~ /(\d+)m/i);
	$check_interval += $1 * 31536000 if ($CHECK_UPDATES =~ /(\d+)y/i);

	# See if it's been this many seconds since we last checked
	if($check_interval){
		if(!$UPDATES_LAST_CHECKED || (time - $UPDATES_LAST_CHECKED) > $check_interval){
			my $message = CF::Headnodehelpers::cf_check_updates($CF_VERSION);
		}
	}
}
# Print warning if we're running a version of Cluster Flow that is out of date
if($CHECK_UPDATES){
	if(CF::Headnodehelpers::cf_compare_version_numbers($CF_VERSION, $AVAILABLE_VERSION)){
		print "\n".("="x45)."\n A new version of Cluster Flow is available!\n Running v$CF_VERSION, v$AVAILABLE_VERSION available.\n".("="x45)."\n
You can download the latest version of Cluster Flow from\nhttp://www.bioinformatics.babraham.ac.uk/projects/cluster_flow/\n\n";
	}
}


if($cl_help){
	if($pipeline){
		print "\n".CF::Constants::clusterflow_pipeline_help($pipeline)."\n";
	} else {
		print CF::Constants::clusterflow_help();
	}
	exit;
}

# Check that we have everything we need
my @valid_environments = ('local', 'GRIDEngine', 'SLURM', 'LSF');
my $environtments_regex = join('|', @valid_environments);
if(length($CLUSTER_ENVIRONMENT) == 0){
    print ("Error - Cluster Environment not set. Please configure \@cluster_environment in your config files.\n\n");
    exit;
} elsif($CLUSTER_ENVIRONMENT !~ /^($environtments_regex)$/i){
	print ("Error - Cluster Environment not recognised. Valid values: ".join(', ', @valid_environments)."\n\n");
    exit;
}
if(!$pipeline){
	print ("Error - no pipeline specified. Use --help for instructions.\nSyntax: cf [flags] pipeline_name file_1 file_2..\n\n");
	exit;
}

if(!$file_list && scalar(@files) == 0){
	print ("Error - no input files specified. Use --help for instructions.\nSyntax: cf [flags] pipeline_name file_1 file_2..\n\n");
	exit;
}

# If we're using environment modules, check we can find modulecmd (system returns 1 on error)
if($CF_MODULES){
	if (system('which modulecmd > /dev/null 2>&1')){
		die( "ERROR - could not find modulecmd on the PATH. Aborting run.\n" .
		"If you don't use environment modules, please set \@ignore_modules\n" .
		"in your Cluster Flow configuration file.\n\n");
	}
}

# Load in the pipeline config file
my $config_found = 0;
foreach my $folder (@pipeline_folders){
	if(-e $folder."$pipeline.config"){

		# Open the pipeline config file handle
		open (CONFIG,$folder."$pipeline.config") or die "Can't read ".$folder."$pipeline.config: $!";

		$config_found = 1;
		last;
	}
}

# No pipeline found - was a single module specified instead?
if(!$config_found){
	foreach my $folder (@module_folders){
		my @mod_files = glob $folder.$pipeline.'.cfmod*';
		if(scalar @mod_files == 1){
			# Make a pseudo pipeline config file handle
			my $pipeline_config = "\n#$pipeline\n\n";
			open(CONFIG, "<", \$pipeline_config) or die "Can't open variable file handle for single module pipeline: $!\n\n";

			$config_found = 1;
			last;
		} elsif(scalar @mod_files > 1){
			die "Found more than one module file matching pipeline id:\n - ".join("\n - ", @mod_files)."\n\n";
		}
	}
}
# No pipeline or module found - die with error
if(!$config_found){
	print "Error! Can't find pipeline or module called $pipeline\n";
	exit;
}


# Print welcome message
my $cfid = $pipeline.'_'.time;
print "="x50, "\n Cluster Flow v".$CF_VERSION."\n Launching pipeline $cfid\n", "="x50, "\n\n";


# If we have a file list input file, take input from there
my %download_fns;
if($file_list){
	unless(-e $file_list){
		print "Error - file list not found: $file_list\nExiting...\n\n";
		exit;
	}
	@files = ();
	open (FILES, $file_list) or die "Can't read $file_list: $!";
	while (<FILES>) {
		chomp;
		s/[\n\r]//;
		if ($_ =~ /^$/) { next; } # Skip blank lines
		my @sections = split(/\s+/);
		push @files, $sections[0];
		if(defined($sections[1])){
			$download_fns{$sections[0]} = $sections[1];
		}
	}
	close(FILES);
}
my $num_files = scalar @files;


# Check file types
my $file_ext;
my $fastq_count = 0;
for (my $i = 0; $i <= $#files; $i++){
	$fastq_count++ if ($files[$i] =~ /f(ast)?q(\.gz)?$/i);
	if(!$cl_no_fn_check){
		if ($files[$i] =~ /\.(\w+)(\.gz)?$/i){
			if($file_ext && $file_ext ne $1){
				die "ERROR - found a mixture of input file types! (.$file_ext and .$1) Exiting..\nUse --no_fn_check to disable this.\n\n";
			}
			$file_ext = $1;
		}
	}
}

# Auto-detect paired end files for fastq input
if(!$cl_paired_end && !$cl_single_end && $fastq_count > 1){
	my $paired_count = 0;
	my $single_count = 0;
	for (my $i = 0; $i <= $#files; $i++){
		if($i < $#files){
			# Make stripped copies of the fns for comparison
			(my $fn1 = $files[$i]) =~ s/_R?[1-4]//g;
			(my $fn2 = $files[$i+1]) =~ s/_R?[1-4]//g;
			if($fn1 eq $fn2){
				$paired_count++;
				$i++;
			} else {
				$single_count++;
			}
		}
	}

	if($paired_count > 0 && $single_count == 0 && $num_files % 2 == 0){
		$cl_paired_end = 1;
		print "Filenames look like paired-end input. Setting --paired\n";
		print "Specify --single to prevent this behaviour.\n\n";
	} elsif($paired_count == 0 && $single_count > 0){
		$cl_single_end = 1;
		print "Filenames look like single-end input. Setting --single\n";
		print "Specify --paired to prevent this behaviour.\n\n";
	} else {
		die "ERROR - found a mixture of single end and paired end files! Exiting..\nSpecify --single or --paired to override.\n\n";
	}
}

#
# MERGE REGEX
#

# Make an array of file groups for each parallel run
my %file_sets_hash;
if($MERGE_REGEX){

	# Check the regex looks ok
	my $opening_p = () = $MERGE_REGEX =~ /\(/g;
	my $closing_p = () = $MERGE_REGEX =~ /\)/g;
	my $slashes = () = $MERGE_REGEX =~ /[^\\]\//g;
	unless($opening_p == 1 && $closing_p == 1){
		die "\n\n### Error: Found a merging regex, but it didn't have a single set\nof parentheses: $MERGE_REGEX";
	}
	unless($slashes == 0){
		die "\n\n### Error: Found a merging regex, but it had unescaped backslashes: $MERGE_REGEX";
	}

	# Loop through each file and add to hash
	foreach my $fn (@files){
		my $group = $fn;
		if($fn =~ m/$config{merge_regex}/){
			if(defined($1)){
				$group = $1;
			}
		}
		# No match - add new key to hash
		if(!defined($file_sets_hash{$group})){
			$file_sets_hash{$group} = ();
		}
		push(@{$file_sets_hash{$group}}, $fn);
	}
}
# No regex - make the hash with keys as the filenames
else {
	foreach my $fn (@files){
		$file_sets_hash{$fn} = ();
		push(@{$file_sets_hash{$fn}}, $fn);
	}
}
my $num_file_groups = scalar keys %file_sets_hash;

# Did we find any files to merge?
if($num_file_groups < $num_files){
	print "Found $num_file_groups groups of files from $num_files using merge regex:\n".$config{merge_regex}."\n\n";
} elsif($MERGE_REGEX){
	print "No file groups found with merge regex.\n\n";
	$MERGE_REGEX = 0;
}


#
# MAX RUNS and SPLIT FILES
#
# Is split_files configured? Disable max_runs if so
if($SPLIT_FILES > 1){
	$MAX_RUNS = 0;
}
# Forcing paired end or single end
if ($cl_paired_end){
	if($SPLIT_FILES == 1){
		$SPLIT_FILES = 2;
	}
}
# Set split_files now that we know how many files we have
if($MAX_RUNS > 0){
	$SPLIT_FILES = int(($num_file_groups / $MAX_RUNS) + 0.99); # + 0.99 is to do a ceiling round
	if ($cl_paired_end && ($SPLIT_FILES % 2 == 1)){
		$SPLIT_FILES++;
	}
}

# Convert the file sets hash into an array, bundling if we need to
my @file_sets;
if($SPLIT_FILES > 1){
	my @thisgroup;
	my $thisgroupcounter = 0;
	foreach my $group (sort keys %file_sets_hash) {
		if($thisgroupcounter < $SPLIT_FILES){
			push (@thisgroup, @{$file_sets_hash{$group}});
			$thisgroupcounter++;
		} else {
			push (@file_sets, [@thisgroup]);
			@thisgroup = @{$file_sets_hash{$group}};
			$thisgroupcounter = 1;
		}
	}
	if(scalar @thisgroup > 0){
		push (@file_sets, [@thisgroup]);
	}
}
# One file group per run - just convert the hash to an array
else {
	push (@file_sets, values(%file_sets_hash));
}

my $num_runs = scalar @file_sets;
my $runs = $num_runs == 1 ? 'run' : 'runs';
print "Processing $num_files files in $num_runs $runs.\n\n";


## Write the run file, parse the pipeline
my $runfile;
my %module_tree;
my @indents;
push @indents, \%module_tree;
my @summary_modules;
my $comment_block = 0;

# Write config variables to runfile header
$runfile = <<"EOT";
\@split_files	$SPLIT_FILES
\@total_cores	$TOTAL_CORES
\@total_mem	$TOTAL_MEM
EOT
if($EMAIL){
	$runfile .= "\@email	$EMAIL\n";
}
if($PRIORITY){
	$runfile .= "\@priority	$PRIORITY\n";
}
foreach my $not (@NOTIFICATIONS){
	$runfile .= "\@notification\t$not\n";
}

if(defined($GENOME)){
    my $refs_count = 0;
	$runfile .= "\@genome\t$GENOME\n";
    foreach my $ref_type ( keys %REFERENCES){
        if(defined($REFERENCES{$ref_type}{$GENOME})){
            $runfile .= "\@reference\t$ref_type\t$REFERENCES{$ref_type}{$GENOME}{path}\n";
            $refs_count++;
        }
    }
    if($refs_count == 0){
        die("### Error ###\n\nNo genome references found for genome key \"$GENOME\"..\n\n".
            "Use cf --genomes to see available references and keys.\n\n".
            "Exiting...\n\n");
    }
}
if ($cl_paired_end){
	$runfile .= "\@force_paired_end\n";
} elsif ($cl_single_end){
	$runfile .= "\@force_single_end\n";
}
if ($MERGE_REGEX){
	$runfile .= "\@merge_regex\t$MERGE_REGEX\n";
}

# Parse pipeline config file
my $pipeline_string = "";
if($MERGE_REGEX){
	$pipeline_string .= "#cf_merge_files\n";
	splice @indents, 1;
	push @indents, $indents[$#indents]->{'cf_merge_files'} = {};
}
my $added_summary_mod = 0;
while (<CONFIG>){
	chomp;
	s/\n//;
	s/\r//;

	# Ignore comment blocks
	if($_ =~ /^\/\*/){
		$runfile .= "$_\n";
		$comment_block = 1;
		next;
	}
	if($_ =~ /^\*\//){
		$runfile .= "$_\n";
		$comment_block = 0;
		next;
	}

	# Required reference
	if($_ =~ /^\@require_reference/ && !$comment_block){
        my $ref_type = (split(/\s+/, $_, 2))[1];
		if(!defined $GENOME){
			print "\n### Error - The pipeline $pipeline requires a genome to be set with --genome or --ref. Exiting... ### \n\n";
			exit;
		} elsif(!defined $REFERENCES{$ref_type}{$GENOME}{path}){
			print "\n### Error ###\nNo $ref_type path found for genome key \"$GENOME\".\n\nAvailable $ref_type paths:\n";
            foreach my $genome_key ( keys %{$REFERENCES{$ref_type}}){
                if(defined($REFERENCES{$ref_type}{$genome_key}{path})){
                    print "\tGenome: $genome_key, Path: $REFERENCES{$ref_type}{$genome_key}{path}\n";
                }
            }
			print "\n\nExiting...\n\n";
			exit;
		}
	}

	# Read the pipeline tree
	elsif($_ =~ /^(\t*)#/ && !$comment_block){

        # Check that we haven't already seen a summary module
        if($added_summary_mod){
            die "Error! Normal modules (beginning with #) are not allowed after\nsummary modules (beginning with >) in pipelines.\n\n";
        }

		# Add in any command line parameters to each module
		if($cl_params){
			$_ .= " $cl_params";
		}

		$_ = "\t".$_ if($MERGE_REGEX); # Add a tab if we prepended merge
		$pipeline_string .= "$_\n";
		$runfile .= "$_\n";

		$_ =~ s/^(\t*)#//; # Remove hash symbol and count tabs
		splice @indents, length($1)+1;
		push @indents, $indents[$#indents]->{$_} = {};
	}

    # Read the summary jobs
    elsif($_ =~ /^\s*>/ && !$comment_block){

		# Add in any command line parameters
		if($cl_params){
			$_ .= " $cl_params";
		}
		$pipeline_string .= "\t" if($MERGE_REGEX); # Add a tab if we prepended merge
		$pipeline_string .= "$_\n";
		$runfile .= "$_\n";

        $_ =~ s/^\s*>|\s+$//g; # Remove gt symbol and trim whitespace
        push (@summary_modules, $_);
        $added_summary_mod = 1;
    }

	# Add everything else to runfile string
	else {
		$runfile .= "$_\n";
	}

}

close(CONFIG);

print "Pipeline to be used:\n\n$pipeline_string\n\n";


# Work out quota of cores and memory allowed per job
$TOTAL_MEM = CF::Helpers::human_readable_to_bytes($TOTAL_MEM);
# Count terminal leaves in pipeline and number of files
my ($num_leaves, $num_jobs) = count_leaves(\%module_tree, 0, 0);
my $num_parallel = $num_leaves * $num_runs;
# Calculate per-job resources
my $cores_allocation = int( $TOTAL_CORES / $num_parallel);
my $memory_allocation = int( $TOTAL_MEM / $num_parallel);
# Sanity checks
if($cores_allocation < 1){
	$cores_allocation = 1; # minimum one core
}
if($memory_allocation < 104857600){
	$memory_allocation = 104857600; # minimum one 100 Mb
}
my $memory_allocation_hr = CF::Helpers::bytes_to_human_readable($memory_allocation);


sub count_leaves {
	# Set up parameters
	my ($mod_tree, $num_leaves, $num_jobs) = @_;

	# Increase job counter
	$num_jobs++;

	# Run through leaves on this branch
	foreach ( keys %{$mod_tree} ){

		my $num_keys = scalar keys(%{$mod_tree->{$_}});

		# Recursively call this function if we're not at the end of a branch
		if ($num_keys > 0) {
			($num_leaves, $num_jobs) = count_leaves ( $mod_tree->{$_}, $num_leaves, $num_jobs ) ;

		# No children, add one to the count for this leaf
		} else {
			$num_leaves++;
		}
	}

	return ($num_leaves, $num_jobs);
}

# Get ready to save the STDOUT from the job submissions
my $jid_base = 'cf_'.$cfid.'_';
my $submit_log = $jid_base.'submissionlog.txt';
if($CLUSTER_ENVIRONMENT =~ /local/i){
    $submit_log = '/dev/null';
}
unless($cl_dryrun){
    open (SUBMIT,'>>',$submit_log) or die "Can't write to $submit_log: $!";
    print SUBMIT "Output from $CLUSTER_ENVIRONMENT when submitting Cluster Flow jobs:\n".("="x52)."\n\n";
}


#
# START THE PIPELINE
#
my @qsubs;
my @job_ids;
my %run_job_ids;
my $job_id;
my $prev_dl_id = "";
my @runfns;
my @outfns;
my @finished_run_ids;
# Define these here as we need to remember them after the loop finishes
my $runfn;
my $run_finish_id;
my $outfn;
print "Processing files (one dot per file):\n";
foreach my $file_set (@file_sets){

	# References give me headaches
	my @files = @{$file_set};

	# Log file name
	$outfn = $files[0]."_".$pipeline."_clusterFlow.txt";

	# Make the run file
	$runfn = $cl_runfile_prefix.$files[0]."_$pipeline.run";
	my $date = strftime "%H:%M, %d-%m-%Y", localtime;
	my $this_runfile = "/*\nCluster Flow Run File\nPipeline: $pipeline\nCreated at $date\n*/\n\n".$runfile."\n\n";

	# Loop through each file in file group
	foreach my $fn (@files){

		# Write status update
		print ".";

		# Is this filename a URL?
		if ($fn =~ /^(((ht|f)tp(s?))\:\/\/)/){

			# Find download filename if it exists
			my $dl_fn;
			if($download_fns{$fn}){
				$dl_fn = $download_fns{$fn};
			} else {
				my @parts = split("/", $fn);
				$dl_fn = pop(@parts);
			}

			# Only do this the first time, else we create a new file for each download when using --split_files
			if ($runfn =~ /^(((ht|f)tp(s?))\:\/\/)/){
				$runfn = $dl_fn."_$pipeline.run";
				$outfn = $dl_fn."_".$pipeline."_clusterFlow.txt";
			}

			push @outfns, $outfn;

			# URL - set up download module qsub job, dependent on previous download job
			$job_id = $jid_base.'download_'.sprintf("%03d", rand(999));
			my $dlcmd = "$Bin/modules/cf_download.cfmod.pl $runfn $job_id $fn $dl_fn";
			my @dlhjid = ();
			if(length($prev_dl_id) > 0){
				@dlhjid = ($prev_dl_id);
			}
			my $qsub = make_submit_cmd($dlcmd, $job_id, \@dlhjid, $prev_dl_id, '1', '1G', '2-00:00:00', $outfn);
			push @qsubs, $qsub;
			push @job_ids, $job_id;
			$prev_dl_id = $job_id;

		} elsif(-e $fn) { # Not a URL. Does this file exist?
			# Add the starting filename to the run file
			$job_id = 'start_000';
			$this_runfile .= "$job_id\t$fn\n";
			push @outfns, $outfn;

		} else { # Not a URL, file doesn't exist. Something is wrong!
			die "\nFile $fn doesn't exist.. Something is wrong! Exiting...\n\n";
		}
	}

	# Deduplicate output fn array
	@outfns = do { my %h; @h{@outfns} = @outfns; values %h };

	# Write out the run file
	open (RUNOUT,'>',$runfn) or die "Can't write to $runfn: $!";
	print RUNOUT $this_runfile;
	close(RUNOUT);
    push (@runfns, $runfn);

	# Make up qsub jobs
	make_qsubs (\%module_tree, $job_id, $runfn, $outfn);

	# Qsub job to execute on completion of this run
	$run_finish_id = $jid_base."email_run_complete_".sprintf("%03d", rand(999));
	my $run_finish_cmd = "$Bin/modules/cf_run_finished.cfmod.pl $runfn $run_finish_id null 1 1G hide_log_header $pipeline $outfn";
	my $run_finish_qsub = make_submit_cmd($run_finish_cmd, $run_finish_id, \@{$run_job_ids{$runfn}}, 0, '1', '1G', '2:00', $outfn, 1);

	push @qsubs, $run_finish_qsub;
	push @finished_run_ids, $run_finish_id;

}

#
# FINAL JOBS to execute on completion of ALL JOBS (entire pipeline)
#

# Summary Modules
for my $s_mod (@summary_modules){

	# Set up parameters for these leaves
	my ($s_module, $parameters) = split(/\s/, $s_mod, 2);
	my $s_job_id = $jid_base.$s_module.'_'.sprintf("%03d", rand(999));
    $parameters = '' if(!$parameters);

	if(length($s_module) > 0){
        # Get module filename and requirements
        my $s_module_fn = get_mod_fn($s_module);
        my ($s_cores, $s_mem, $s_time) = get_mod_requirements($s_module_fn, $runfn);

		# formulate qsub command
		my $s_cmd = "$s_module_fn $runfn $s_job_id $run_finish_id $s_cores $s_mem $parameters summary_module $pipeline ".join(" ", @runfns);
		my $s_qsub = make_submit_cmd($s_cmd, $s_job_id, \@finished_run_ids, $run_finish_id, $s_cores, $s_mem, $s_time, $outfn, 1);
        push (@qsubs, $s_qsub);
        push (@finished_run_ids, $s_job_id);
    }
}

# Cluster Flow module to send pipeline completion e-mail
my $all_runs_finish_id = $jid_base."email_pipeline_complete_".sprintf("%03d", rand(999));
my $all_runs_finish_cmd = "$Bin/modules/cf_runs_all_finished.cfmod.pl $runfn $all_runs_finish_id $run_finish_id 1 1G summary_module hide_log_header $pipeline ".join(" ", @outfns);
# my $all_runs_finish_holdjid = join(",", @finished_run_ids);
my $all_runs_finish_qsub = make_submit_cmd($all_runs_finish_cmd, $all_runs_finish_id, \@finished_run_ids, 0, '1', '1G', '2:00', $outfn, 1);

push @qsubs, $all_runs_finish_qsub;

# Write status update
print "\nFinished processing files.\n";





########################################################
# Recursive function to create and submit cluster jobs
########################################################
# Find the module file
sub get_mod_fn {
    my ($module) = @_;
    my $module_fn;
    foreach my $folder (@module_folders){
    	my @mod_files = glob $folder.$module.'.cfmod*';
    	if(scalar @mod_files == 1){
    		$module_fn = $mod_files[0];
    		last;
    	} elsif(scalar @mod_files > 1){
    		die "Found more than one module file matching module id:\n - ".join("\n - ", @mod_files)."\n\n";
    	}
    }
    if(!$module_fn){
    	die "\nError! Can't find module file $module.cfmod*";
    }
    unless(-x $module_fn){
    	die "\nError! Can't execute module file $module_fn\n";
    }
    return $module_fn;
}

sub get_mod_requirements {
    my ($module_fn, $runfn) = @_;

	# Send query to module
	my $response = `$module_fn --mem $TOTAL_MEM --cores $TOTAL_CORES --modules --runfn $runfn 2> /dev/null`;

	# Parse response
	my $required_modules;
	my $cores = '';
	my $mem = '';
	my $time = '';
	foreach my $ln (split("\n", $response)){
		chomp($ln);
		my ($key, $val) = split(':', $ln, 2);
		if($key and $val){
			# trim whitespace
			$key =~ s/^\s+|\s+$//g;
			$val =~ s/^\s+|\s+$//g;

			if($key eq 'cores'){
				$cores = ($val) =~ s/\D//g;
			}
			if($key eq 'memory'){
				$mem = $val;
			}
			if($key eq 'modules'){
				&CF::Helpers::load_environment_modules(split(/[\s,]+/, $val), \%LOADED_MODULES)
			}
			if($key eq 'time'){
				$time = $val;
			}
		}
	}

	# Check that we have what we need
	unless($cores =~ /^\D+$/){
		print "\nWarning: no cores allocation or error parsing cores allocation for $module_fn ('$cores'): setting to 1Gb\n";
		$cores = 1;
	}
<<<<<<< HEAD
	unless($mem =~ /^\D+[gmkb]*$/i){
		print "\nWarning: no memory allocation or error parsing memory allocation for $module_fn ('$mem'): setting to 1Gb\n";
		$mem = '1G';
	}
	unless($time =~ /^[^:](\d+-)?\d+?\:?[0-5]?[0-9]?\:?[0-5]?[0-9]?$/ && $time ne ''){
		print "\nWarning: no time allocation or error parsing time allocation for $module_fn ('$time'): setting to 2 days\n";
		$time = '2-00:00:00';
=======
	if($cores > $TOTAL_CORES){
		print "\nWarning: Module $module_fn requested more than the maximum cores available. Setting to max.\n";
		$cores = $TOTAL_CORES;
	}

	# Get options for module. 3 - negotiate memory
	my $mem = `$module_fn --mem $TOTAL_MEM --runfn $runfn 2> /dev/null`;
	if(!$mem || length($mem) == 0 || length($mem) > 20){
		print "\nWarning: no memory allocation or error parsing memory allocation for $module_fn: setting from $mem to 1Gb\n";
		$mem = '1G';
	}
	if(CF::Helpers::human_readable_to_bytes($mem) > CF::Helpers::human_readable_to_bytes($TOTAL_MEM)){
		print "\nWarning: Module $module_fn requested more than the maximum memory available. Setting to max.\n";
		$mem = CF::Helpers::human_readable_to_bytes($TOTAL_MEM);
>>>>>>> 2f87065c
	}

    return ($cores, $mem, $time);
}

sub make_qsubs {
	# Set up parameters for this branch
	my ($mod_tree, $prev_job, $runfn, $outfn) = @_;

	# Run through leaves
	foreach ( keys %{$mod_tree} ){

		# Set up parameters for these leaves
		my ($module, $parameters) = split(/\s/, $_, 2);
		my $job_id = $jid_base.$module.'_'.sprintf("%03d", rand(999));

		unless(length($module) > 0){
			next;
		}
		unless($parameters) {
			$parameters = '';
		}

        # Get module filename and requirements
        my $module_fn = get_mod_fn($module);
        my ($cores, $mem, $time) = get_mod_requirements($module_fn, $runfn);

    	# get prerequisite / previous job IDs
    	my $holdjid = $prev_job;
    	# Strip number from download job ID so that these
        # files are all read in the next module
    	$prev_job =~ s/download_[\d]{3}$/download/;

		# formulate qsub command
		my $cmd = "$module_fn $runfn $job_id $prev_job $cores $mem $parameters";
		my @holdids = ($holdjid);
		my $qsub = make_submit_cmd($cmd, $job_id, \@holdids, $prev_job, $cores, $mem, $time, $outfn);

		push @qsubs, $qsub;
		push @job_ids, $job_id;
		unless(defined $run_job_ids{$runfn}){
			$run_job_ids{$runfn} = ();
		}
		push @{$run_job_ids{$runfn}}, $job_id;

		# Recursively call this function if we're not at the end of a branch
		if ( ref $mod_tree->{$_} eq 'HASH') {
			make_qsubs ( $mod_tree->{$_}, $job_id, $runfn, $outfn ) ;
		}
	}
}

sub make_submit_cmd {
	# Get the required variables to assemble this job submission
	# $holdjid should be an array reference
	my ($cmd, $job_id, $holdjid, $prev_job, $cores, $mem, $time, $outfn, $noprefix) = @_;

	# Make the command prefix all STDOUT and STDERR with the Job ID for parsing
	unless(defined($noprefix) && $noprefix){
		$cmd = "$cmd 2>&1 | sed s/^/###CF_$job_id:/";
	}

	my $qsub = "";

	#########################
	# Build command for LSF #
	#########################
	if($CLUSTER_ENVIRONMENT =~ /LSF/i){
		# Build command string
		if($CUSTOM_JOB_SUBMIT_COMMAND && length($CUSTOM_JOB_SUBMIT_COMMAND) > 0){
			$qsub = $CUSTOM_JOB_SUBMIT_COMMAND;
		} else {
			$qsub = 'bsub -n {{cores}} -M {{mem}} -R "rusage[mem={{mem}}]" -o {{outfn}} -J {{job_id}} -N "{{command}}"';
			# Do we have a priority?
			if($PRIORITY && $PRIORITY >= 0){
				$qsub .= "-sp {{priority}} ";
			}
		}

		# Memory has to be specified in megabytes for LSF
		$mem = CF::Helpers::mem_return_mbs($mem);

		# Swap in real values
		$qsub =~ s/{{command}}/$cmd/;
		$qsub =~ s/{{job_id}}/$job_id/;
		$qsub =~ s/{{outfn}}/$outfn/;
		$qsub =~ s/{{cores}}/$cores/;
		$qsub =~ s/{{mem}}/$mem/;
		$qsub =~ s/{{time}}/$time/;
		$qsub =~ s/{{priority}}/$PRIORITY/;
		$qsub =~ s/{{email}}/$EMAIL/;
		$qsub =~ s/{{project}}/$C_PROJECT/;

		# Job dependencies
		if(scalar @{$holdjid} > 0 && $prev_job ne 'start_000'){
			$qsub .= "-w 'done(\"" . join('") && done("', @{$holdjid}) . "\")' ";
		}

	###########################
	# Build command for SLURM #
	###########################
	} elsif($CLUSTER_ENVIRONMENT =~ /SLURM/i){

		# Build command string
		if($CUSTOM_JOB_SUBMIT_COMMAND && length($CUSTOM_JOB_SUBMIT_COMMAND) > 0){
			$qsub = $CUSTOM_JOB_SUBMIT_COMMAND;
		} else {
<<<<<<< HEAD
			$qsub = 'sbatch -p core -n {{cores}} --open-mode=append -o {{outfn}} -J {{job_id}} {{notifications}} --wrap="{{command}}"';
			# Add in flags if we have them
=======
			$qsub = 'sbatch -p core -n {{cores}} --mem {{mem}} -t 18:00:00 --open-mode=append -o {{outfn}} -J {{job_id}} {{notifications}} --wrap="{{command}}"';
			# Do we have a priority?
>>>>>>> 2f87065c
			if($PRIORITY && $PRIORITY >= 0){
				$qsub .= " --priority {{priority}}";
			}
			if($C_PROJECT){
				$qsub .= " -A {{project}}";
			}
			if($time){
				$qsub .= " -t {{time}}";
				# Short jobs, under 15 minutes
				if($time =~ /^([0-9]|1[0-5])$/){
					$qsub .= " --qos=short";
				}
			}
		}

		# Work out notification settings
		my $notification_string = "";
		if(defined($EMAIL) && length($EMAIL) > 0 && @NOTIFICATIONS){
			$notification_string .= ' --mail-user={{email}} ';
			if((grep $_ eq 'suspend', @NOTIFICATIONS) or (grep $_ eq 'abort', @NOTIFICATIONS)){
				$notification_string .= '--mail-type=FAIL ';
			}
			if(grep $_ eq 'end', @NOTIFICATIONS){
				$notification_string .= '--mail-type=END ';
			}
		}

		# Get memory in MB
		$mem = int(CF::Helpers::human_readable_to_bytes($mem)/1000000);

		# Swap in real values
		$qsub =~ s/{{command}}/$cmd/;
		$qsub =~ s/{{job_id}}/$job_id/;
		$qsub =~ s/{{outfn}}/$outfn/;
		$qsub =~ s/{{cores}}/$cores/;
		$qsub =~ s/{{mem}}/$mem/;
		$qsub =~ s/{{time}}/$time/;
		$qsub =~ s/{{priority}}/$PRIORITY/;
		$qsub =~ s/{{notifications}}/$notification_string/;
		$qsub =~ s/{{email}}/$EMAIL/;
		$qsub =~ s/{{project}}/$C_PROJECT/;

		# Job dependencies
		# This is horrible on SLURM (depends on capturing job submission STDOUT)
		if(scalar @{$holdjid} > 0 && $prev_job ne 'start_000'){
			my @jidarray = ();
			foreach my $jname (@{$holdjid}){
				if(exists $JOB_NUM_IDS{$jname}){
					push(@jidarray, $JOB_NUM_IDS{$jname});
				} elsif(!$cl_dryrun) {
					print "\nCouldn't find numeric job ID for $jname\n";
				}
			}
			if(scalar @jidarray > 0){
				$qsub .= " --dependency=afterany:" . join(':', @jidarray);
			}
		}

		# Submit Job and capture ID
		unless($cl_dryrun) {
			my $job_submit = `$qsub 2>&1`;
			chomp($job_submit);
            print SUBMIT $job_submit."\n";
			if($job_submit =~ /Submitted batch job (\d+)/){
				$JOB_NUM_IDS{$job_id} = $1;
			} else {
				print "\nERROR! Couldn't find job id for $job_id: $job_submit\n";
			}
		}


	#################################
	# Build command for GRID Engine #
	#################################
	} elsif($CLUSTER_ENVIRONMENT =~ /GRIDEngine/i){

		# Build command string
		if($CUSTOM_JOB_SUBMIT_COMMAND && length($CUSTOM_JOB_SUBMIT_COMMAND) > 0){
			$qsub = $CUSTOM_JOB_SUBMIT_COMMAND;
		} else {
			$qsub = 'echo "{{command}}" | qsub -clear -b n -cwd -V -S /bin/bash -pe orte {{cores}} {{qname}} -l h_vmem={{mem}} -o {{outfn}} -j y -N {{job_id}} {{notifications}}';
			# Do we have a priority?
			if($PRIORITY && $PRIORITY <= 0){
				$qsub .= " -p {{priority}}";
			}
		}

		# Work out qsub notification settings
		my $notification_string = "";
		if(defined($EMAIL) && length($EMAIL) > 0 && @NOTIFICATIONS){
			my $count = 0;
			$notification_string = "-M {{email}} -m ";
			foreach my $not (@NOTIFICATIONS){
				if($not eq 'suspend'){
					$notification_string .= 's';
				}
				if($not eq 'end'){
					$notification_string .= 'e';
				}
				if($not eq 'abort'){
					$notification_string .= 'a';
				}
			}
		}

		my $qname ='';
		if ($cl_qname) {
			$qname = "-q $cl_qname ";
		}
		# Swap in real values
		$qsub =~ s/{{command}}/$cmd/;
		$qsub =~ s/{{job_id}}/$job_id/;
		$qsub =~ s/{{outfn}}/$outfn/;
		$qsub =~ s/{{cores}}/$cores/;
		$qsub =~ s/{{qname}}/$qname/;
		$qsub =~ s/{{mem}}/$mem/;
		$qsub =~ s/{{time}}/$time/;
		$qsub =~ s/{{priority}}/$PRIORITY/;
		$qsub =~ s/{{notifications}}/$notification_string/;
		$qsub =~ s/{{email}}/$EMAIL/;
		$qsub =~ s/{{project}}/$C_PROJECT/;

		# Job dependencies
		if(scalar @{$holdjid} > 0 && $prev_job ne 'start_000'){
			$qsub .= " -hold_jid ". join(',', @{$holdjid});
		}


	###########################
	# Build command for local #
	###########################
	} elsif($CLUSTER_ENVIRONMENT =~ /local/i){
		# Keepin' it simple..
		$qsub = "$cmd >> $outfn\n";



	###########################################
	# Unrecognised Cluster Environment String #
	###########################################
	} else {
		die ("ERROR - Cluster Environment config value not recognised: $CLUSTER_ENVIRONMENT\n\n");
	}

	return $qsub;

}


# Print qsub jobs to the terminal or submit to cluster
if($cl_dryrun){
	print "\n\n".('-' x 46)."\n Jobs that would be submitted to the cluster:\n".('-' x 46)."\n\n" if $cl_dryrun;
	print "\n\n".('-' x 46)."\n Jobs submitted to the cluster:\n".('-' x 46)."\n\n" if !$cl_dryrun;
	foreach(@qsubs){
		print "$_\n\n";
	}
	if($CLUSTER_ENVIRONMENT =~ /SLURM/i){
		print "\n\n".('-' x 86)."\n Warning - Jobs do not have dependencies (SLURM jobs have to be launched to do this)\n".('-' x 86)."\n\n";
	}
}

# Run jobs
else {
    # SLURM jobs are already sent, during command building
    if($CLUSTER_ENVIRONMENT =~ /SLURM/i){
        print "\nJobs submitted.\n\n";
        # Print actual commands to the log file too
        print SUBMIT "\n\n\n\n\nCluster Flow job submission commands:\n".("="x52)."\n\n";
      	foreach(@qsubs){
      		print SUBMIT "$_\n\n";
      	}
    }
    # Run local jobs
    elsif($CLUSTER_ENVIRONMENT =~ /local/i){
    	# Write commands to a bash file
    	my $bash_fn = "cf_local_".$jid_base."commands.sh";
    	open (BASHOUT,'>',$bash_fn) or die "Can't write to $bash_fn: $!";
    	my $date = strftime "%H:%M, %d-%m-%Y", localtime;
        print BASHOUT "#!/bin/bash\n\n# Cluster Flow local script\n# Pipeline: $pipeline\n# Created at $date\n\n";
    	foreach(@qsubs){
    		print BASHOUT "$_\n\n";
    	}
    	close(BASHOUT);
    	# Execute the bash file in a single background job
    	system "nohup bash $bash_fn > /dev/null &";
    	# Tell the user.
    	print "\nRunning in Local mode..\nWritten commands to ${bash_fn} and submitted a background nohup job.\n\n";
    }
    # Kick off everything else
    else {
    	foreach(@qsubs){
          my $submit_text = `$_`;
          chomp($submit_text);
          print SUBMIT "$submit_text\n";
    	}
      # Print actual commands to the log file too
      print SUBMIT "\n\n\n\n\nCluster Flow job submission commands:\n".("="x52)."\n\n";
    	foreach(@qsubs){
    		print SUBMIT "$_\n\n";
    	}
    }
}
close (SUBMIT);<|MERGE_RESOLUTION|>--- conflicted
+++ resolved
@@ -965,30 +965,21 @@
 		print "\nWarning: no cores allocation or error parsing cores allocation for $module_fn ('$cores'): setting to 1Gb\n";
 		$cores = 1;
 	}
-<<<<<<< HEAD
+	if($cores > $TOTAL_CORES){
+		print "\nWarning: Module $module_fn requested more than the maximum cores available. Setting to max.\n";
+		$cores = $TOTAL_CORES;
+	}
 	unless($mem =~ /^\D+[gmkb]*$/i){
 		print "\nWarning: no memory allocation or error parsing memory allocation for $module_fn ('$mem'): setting to 1Gb\n";
 		$mem = '1G';
 	}
+	if(CF::Helpers::human_readable_to_bytes($mem) > CF::Helpers::human_readable_to_bytes($TOTAL_MEM)){
+		print "\nWarning: Module $module_fn requested more than the maximum memory available. Setting to max.\n";
+		$mem = CF::Helpers::human_readable_to_bytes($TOTAL_MEM);
+	}
 	unless($time =~ /^[^:](\d+-)?\d+?\:?[0-5]?[0-9]?\:?[0-5]?[0-9]?$/ && $time ne ''){
 		print "\nWarning: no time allocation or error parsing time allocation for $module_fn ('$time'): setting to 2 days\n";
 		$time = '2-00:00:00';
-=======
-	if($cores > $TOTAL_CORES){
-		print "\nWarning: Module $module_fn requested more than the maximum cores available. Setting to max.\n";
-		$cores = $TOTAL_CORES;
-	}
-
-	# Get options for module. 3 - negotiate memory
-	my $mem = `$module_fn --mem $TOTAL_MEM --runfn $runfn 2> /dev/null`;
-	if(!$mem || length($mem) == 0 || length($mem) > 20){
-		print "\nWarning: no memory allocation or error parsing memory allocation for $module_fn: setting from $mem to 1Gb\n";
-		$mem = '1G';
-	}
-	if(CF::Helpers::human_readable_to_bytes($mem) > CF::Helpers::human_readable_to_bytes($TOTAL_MEM)){
-		print "\nWarning: Module $module_fn requested more than the maximum memory available. Setting to max.\n";
-		$mem = CF::Helpers::human_readable_to_bytes($TOTAL_MEM);
->>>>>>> 2f87065c
 	}
 
     return ($cores, $mem, $time);
@@ -1096,13 +1087,8 @@
 		if($CUSTOM_JOB_SUBMIT_COMMAND && length($CUSTOM_JOB_SUBMIT_COMMAND) > 0){
 			$qsub = $CUSTOM_JOB_SUBMIT_COMMAND;
 		} else {
-<<<<<<< HEAD
-			$qsub = 'sbatch -p core -n {{cores}} --open-mode=append -o {{outfn}} -J {{job_id}} {{notifications}} --wrap="{{command}}"';
+			$qsub = 'sbatch -p core -n {{cores}} --mem {{mem}} --open-mode=append -o {{outfn}} -J {{job_id}} {{notifications}} --wrap="{{command}}"';
 			# Add in flags if we have them
-=======
-			$qsub = 'sbatch -p core -n {{cores}} --mem {{mem}} -t 18:00:00 --open-mode=append -o {{outfn}} -J {{job_id}} {{notifications}} --wrap="{{command}}"';
-			# Do we have a priority?
->>>>>>> 2f87065c
 			if($PRIORITY && $PRIORITY >= 0){
 				$qsub .= " --priority {{priority}}";
 			}
